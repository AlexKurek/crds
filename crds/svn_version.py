--- conflicted
+++ resolved
@@ -1,20 +1,15 @@
-<<<<<<< HEAD
-__svn_version__ = '1920M'
-=======
-__svn_version__ = '1913:1920M'
->>>>>>> 1aedfb79
+__svn_version__ = '1921M'
 
 __full_svn_info__ = '''
 Path: .
-Working Copy Root Path: /Users/jmiller/work/workspace_crds/CRDS-opus_2014.4
 URL: https://aeon.stsci.edu/ssb/svn/crds/branches/opus_2014.4
 Repository Root: https://aeon.stsci.edu/ssb/svn/crds
 Repository UUID: 0d8f46c8-9b30-49d0-b470-0f6283dc92e8
-Revision: 1920
+Revision: 1921
 Node Kind: directory
 Schedule: normal
 Last Changed Author: jmiller@stsci.edu
-Last Changed Rev: 1916
-Last Changed Date: 2014-10-15 09:06:20 -0400 (Wed, 15 Oct 2014)
+Last Changed Rev: 1921
+Last Changed Date: 2014-10-15 20:18:20 -0400 (Wed, 15 Oct 2014)
 
 '''