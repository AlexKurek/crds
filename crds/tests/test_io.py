from __future__ import division # confidence high
from __future__ import with_statement
from __future__ import print_function
from __future__ import absolute_import

# ==================================================================================

import os
from pprint import pprint

# ==================================================================================
import numpy as np

from nose.tools import assert_raises, assert_true

# ==================================================================================

from crds import data_file
from crds.core import utils, log, exceptions
from crds.io import factory, tables

from crds.tests import test_config

# ==================================================================================

def dt_get_fits_type():
    """
    >>> old_state = test_config.setup(url="https://jwst-serverless-mode.stsci.edu")
    >>> factory.get_filetype("data/valid.fits")
    'fits'
    >>> test_config.cleanup(old_state)
    """

def dt_get_fits_type_opaque():
    """
    >>> old_state = test_config.setup(url="https://jwst-serverless-mode.stsci.edu")
    >>> factory.get_filetype("data/opaque_fts.tmp")
    'fits'
    >>> test_config.cleanup(old_state)
    """

def dt_get_asdf_type():
    """
    >>> old_state = test_config.setup(url="https://jwst-serverless-mode.stsci.edu")
    >>> factory.get_filetype("data/valid.asdf")
    'asdf'
    >>> test_config.cleanup(old_state)
    """

def dt_get_asdf_type_opaque():
    """
    >>> old_state = test_config.setup(url="https://jwst-serverless-mode.stsci.edu")
    >>> factory.get_filetype("data/opaque_asd.tmp")
    'asdf'
    >>> test_config.cleanup(old_state)
    """

def dt_get_geis_type():
    """
    >>> old_state = test_config.setup(url="https://jwst-serverless-mode.stsci.edu")
    >>> factory.get_filetype("data/e1b09593u.r1h")
    'geis'
    >>> test_config.cleanup(old_state)
    """

def dt_get_geis_type_opaque():
    """
    >>> old_state = test_config.setup(url="https://jwst-serverless-mode.stsci.edu")
    >>> factory.get_filetype("data/opaque_gs.tmp")
    'geis'
    >>> test_config.cleanup(old_state)
    """

def dt_get_json_type():
    """
    >>> old_state = test_config.setup(url="https://jwst-serverless-mode.stsci.edu")
    >>> factory.get_filetype("data/valid.json")
    'json'
    >>> test_config.cleanup(old_state)
    """

def dt_get_json_type_opaque():
    """
    >>> old_state = test_config.setup(url="https://jwst-serverless-mode.stsci.edu")
    >>> factory.get_filetype("data/opaque_jsn.tmp")
    'json'
    >>> test_config.cleanup(old_state)
    """

def dt_get_yaml_type():
    """
    >>> old_state = test_config.setup(url="https://jwst-serverless-mode.stsci.edu")
    >>> factory.get_filetype("data/valid.yaml")
    'yaml'
    >>> test_config.cleanup(old_state)
    """

def dt_get_yaml_type_opaque():
    """
    >>> old_state = test_config.setup(url="https://jwst-serverless-mode.stsci.edu")
    >>> factory.get_filetype("data/opaque_yml.tmp")
    'yaml'
    >>> test_config.cleanup(old_state)
    """

def dt_fits_table():
    """
    ----------------------------------------------------------------------------------
    Demo and test the basic API for FITS tables:
    
    >>> old_state = test_config.setup(url="https://jwst-serverless-mode.stsci.edu")
    >>> FITS_FILE = "data/v8q14451j_idc.fits"
    >>> tables.ntables(FITS_FILE)
    1
    
    >>> for tab in tables.tables(FITS_FILE):
    ...     print(repr(tab))
    SimpleTable('v8q14451j_idc.fits', 1, colnames=('DETCHIP', 'DIRECTION', 'FILTER1', 'FILTER2', 'XSIZE', 'YSIZE', 'XREF', 'YREF', 'V2REF', 'V3REF', 'SCALE', 'CX10', 'CX11', 'CX20', 'CX21', 'CX22', 'CX30', 'CX31', 'CX32', 'CX33', 'CX40', 'CX41', 'CX42', 'CX43', 'CX44', 'CY10', 'CY11', 'CY20', 'CY21', 'CY22', 'CY30', 'CY31', 'CY32', 'CY33', 'CY40', 'CY41', 'CY42', 'CY43', 'CY44'), nrows=694)
    
    >>> tab.segment
    1
    
    >>> tab.rows[0]     # doctest: +ELLIPSIS
    (1, 'FORWARD', 'F475W', 'CLEAR2L', 4096, 2048, ...

    >>> len(tab.rows[0]) == len(tab.colnames)
    True
    
    >>> tab.colnames[0]
    'DETCHIP'
    
    >>> tab.columns['DETCHIP'][:1]
    (1,)
    >>> test_config.cleanup(old_state)
    """

def dt_csv_table():
    """
    ----------------------------------------------------------------------------------
    Demo and test the API for non-FITS formats using astropy format guessing:    
    
    >>> old_state = test_config.setup(url="https://jwst-serverless-mode.stsci.edu")
    >>> CSV_FILE = "data/ascii_tab.csv"
    >>> tables.ntables(CSV_FILE)
    1
    
    >>> for tab in tables.tables(CSV_FILE):
    ...     print(repr(tab))
    SimpleTable('ascii_tab.csv', 1, colnames=('OBSID', 'REDSHIFT', 'X', 'Y', 'OBJECT'), nrows=2)
    
    >>> tab.segment
    1
    
    >>> tab.rows[0]    # doctest: +ELLIPSIS
    (3102, 0.32..., 4167, 4085, 'Q1250+568-A')
    
    >>> tab.colnames[0]
    'OBSID'
    
    >>> tab.columns['OBSID'][0]
    3102
    >>> test_config.cleanup(old_state)
    """    

# ==================================================================================

def dt_asdf_history_no_entries_description():
    """
    >>> old_state = test_config.setup(url="https://jwst-serverless-mode.stsci.edu")
    >>> header = data_file.get_header("data/niriss_ref_distortion.asdf")
    >>> header["HISTORY"]
    'UNDEFINED'
    >>> test_config.cleanup(old_state)
    """

def dt_asdf_history_no_entries_list():
    """
    >>> old_state = test_config.setup(url="https://jwst-serverless-mode.stsci.edu")
    >>> header = data_file.get_header("data/jwst_miri_distortion_0022.asdf")
    >>> print(header["HISTORY"])
    2017-06-02 14:29:39 :: DOCUMENT: MIRI-TN-00001-ETH_Iss2-1_Calibrationproduct_MRS_d2c.  New files created from CDP-6 with updated file structure and V2/V3 instead of XAN/YAN
    >>> test_config.cleanup(old_state)
    """

def dt_asdf_history_with_entries():
    """
    >>> old_state = test_config.setup(url="https://jwst-serverless-mode.stsci.edu")
    >>> header = data_file.get_header("data/jwst_nirspec_ifupost_0004.asdf")
    >>> print(header["HISTORY"])
    2018-04-17 20:18:32 :: New version created from CV3 with updated file structure
    >>> test_config.cleanup(old_state)
    """

def dt_get_array_properties_hdu_name():
    """
    >>> old_state = test_config.setup(url="https://jwst-serverless-mode.stsci.edu")
    >>> pprint(data_file.get_array_properties("data/x2i1559gl_wcp.fits", "_WCP"))
    {'COLUMN_NAMES': ['OPT_ELEM',
                      'XC_RANGE',
                      'RESWIDTH',
                      'MAX_TIME_DIFF',
                      'STEPSIZE',
                      'XD_RANGE',
                      'BOX'],
     'DATA': None,
     'DATA_TYPE': {'BOX': '>i4',
                   'MAX_TIME_DIFF': '>f8',
                   'OPT_ELEM': '|S8',
                   'RESWIDTH': '>f8',
                   'STEPSIZE': '>i4',
                   'XC_RANGE': '>i4',
                   'XD_RANGE': '>i4'},
     'EXTENSION': 1,
     'KIND': 'TABLE',
     'NAME': '_WCP',
     'SHAPE': (4,)}
    >>> test_config.cleanup(old_state)
    """
<<<<<<< HEAD

def dt_get_array_properties_extension_number1():
    """
    >>> old_state = test_config.setup(url="https://jwst-serverless-mode.stsci.edu")
    >>> pprint(data_file.get_array_properties("data/x2i1559gl_wcp.fits", "EXT1"))
    {'COLUMN_NAMES': ['OPT_ELEM',
                      'XC_RANGE',
                      'RESWIDTH',
                      'MAX_TIME_DIFF',
                      'STEPSIZE',
                      'XD_RANGE',
                      'BOX'],
     'DATA': None,
     'DATA_TYPE': {'BOX': '>i4',
                   'MAX_TIME_DIFF': '>f8',
                   'OPT_ELEM': '|S8',
                   'RESWIDTH': '>f8',
                   'STEPSIZE': '>i4',
                   'XC_RANGE': '>i4',
                   'XD_RANGE': '>i4'},
     'EXTENSION': 1,
     'KIND': 'TABLE',
     'NAME': '1',
     'SHAPE': (4,)}
    >>> test_config.cleanup(old_state)
    """

def dt_get_array_properties_extension_number2():
    """
    >>> old_state = test_config.setup(url="https://jwst-serverless-mode.stsci.edu")
    >>> pprint(data_file.get_array_properties("data/x2i1559gl_wcp.fits", "EXTENSION1"))
    {'COLUMN_NAMES': ['OPT_ELEM',
                      'XC_RANGE',
                      'RESWIDTH',
                      'MAX_TIME_DIFF',
                      'STEPSIZE',
                      'XD_RANGE',
                      'BOX'],
     'DATA': None,
     'DATA_TYPE': {'BOX': '>i4',
                   'MAX_TIME_DIFF': '>f8',
                   'OPT_ELEM': '|S8',
                   'RESWIDTH': '>f8',
                   'STEPSIZE': '>i4',
                   'XC_RANGE': '>i4',
                   'XD_RANGE': '>i4'},
     'EXTENSION': 1,
     'KIND': 'TABLE',
     'NAME': '1',
     'SHAPE': (4,)}
    >>> test_config.cleanup(old_state)
    """
=======
>>>>>>> 526f4deb

def dt_get_array_properties_extension_number1():
    """
    >>> old_state = test_config.setup(url="https://jwst-serverless-mode.stsci.edu")
    >>> pprint(data_file.get_array_properties("data/x2i1559gl_wcp.fits", "EXT1"))
    {'COLUMN_NAMES': ['OPT_ELEM',
                      'XC_RANGE',
                      'RESWIDTH',
                      'MAX_TIME_DIFF',
                      'STEPSIZE',
                      'XD_RANGE',
                      'BOX'],
     'DATA': None,
     'DATA_TYPE': {'BOX': '>i4',
                   'MAX_TIME_DIFF': '>f8',
                   'OPT_ELEM': '|S8',
                   'RESWIDTH': '>f8',
                   'STEPSIZE': '>i4',
                   'XC_RANGE': '>i4',
                   'XD_RANGE': '>i4'},
     'EXTENSION': 1,
     'KIND': 'TABLE',
     'NAME': '1',
     'SHAPE': (4,)}
    >>> test_config.cleanup(old_state)
    """

def dt_get_array_properties_extension_number2():
    """
    >>> old_state = test_config.setup(url="https://jwst-serverless-mode.stsci.edu")
    >>> pprint(data_file.get_array_properties("data/x2i1559gl_wcp.fits", "EXTENSION1"))
    {'COLUMN_NAMES': ['OPT_ELEM',
                      'XC_RANGE',
                      'RESWIDTH',
                      'MAX_TIME_DIFF',
                      'STEPSIZE',
                      'XD_RANGE',
                      'BOX'],
     'DATA': None,
     'DATA_TYPE': {'BOX': '>i4',
                   'MAX_TIME_DIFF': '>f8',
                   'OPT_ELEM': '|S8',
                   'RESWIDTH': '>f8',
                   'STEPSIZE': '>i4',
                   'XC_RANGE': '>i4',
                   'XD_RANGE': '>i4'},
     'EXTENSION': 1,
     'KIND': 'TABLE',
     'NAME': '1', 
     'SHAPE': (4,)}
    >>> test_config.cleanup(old_state)
    """


def dt_get_array_properties_extension_number3():
    """
    >>> old_state = test_config.setup(url="https://jwst-serverless-mode.stsci.edu")
    >>> pprint( data_file.get_array_properties("data/x2i1559gl_wcp.fits", 1))
    {'COLUMN_NAMES': ['OPT_ELEM',
                      'XC_RANGE',
                      'RESWIDTH',
                      'MAX_TIME_DIFF',
                      'STEPSIZE',
                      'XD_RANGE',
                      'BOX'],
     'DATA': None,
     'DATA_TYPE': {'BOX': '>i4',
                   'MAX_TIME_DIFF': '>f8',
                   'OPT_ELEM': '|S8',
                   'RESWIDTH': '>f8',
                   'STEPSIZE': '>i4',
                   'XC_RANGE': '>i4',
                   'XD_RANGE': '>i4'},
     'EXTENSION': 1,
     'KIND': 'TABLE',
     'NAME': '1',
     'SHAPE': (4,)}
    >>> test_config.cleanup(old_state)
    >>> old_state = test_config.setup(url="https://jwst-serverless-mode.stsci.edu")
    >>> pprint(data_file.get_array_properties("data/x2i1559gl_wcp.fits", "1"))
    {'COLUMN_NAMES': ['OPT_ELEM',
                      'XC_RANGE',
                      'RESWIDTH',
                      'MAX_TIME_DIFF',
                      'STEPSIZE',
                      'XD_RANGE',
                      'BOX'],
     'DATA': None,
     'DATA_TYPE': {'BOX': '>i4',
                   'MAX_TIME_DIFF': '>f8',
                   'OPT_ELEM': '|S8',
                   'RESWIDTH': '>f8',
                   'STEPSIZE': '>i4',
                   'XC_RANGE': '>i4',
                   'XD_RANGE': '>i4'},
     'EXTENSION': 1,
     'KIND': 'TABLE',
     'NAME': '1',
     'SHAPE': (4,)}
    >>> test_config.cleanup(old_state)
    """

def dt_get_array_properties_extension_number3():
    """
    >>> old_state = test_config.setup(url="https://jwst-serverless-mode.stsci.edu")
    >>> pprint( data_file.get_array_properties("data/x2i1559gl_wcp.fits", "_WCP__1"))
    {'COLUMN_NAMES': ['OPT_ELEM',
                      'XC_RANGE',
                      'RESWIDTH',
                      'MAX_TIME_DIFF',
                      'STEPSIZE',
                      'XD_RANGE',
                      'BOX'],
     'DATA': None,
     'DATA_TYPE': {'BOX': '>i4',
                   'MAX_TIME_DIFF': '>f8',
                   'OPT_ELEM': '|S8',
                   'RESWIDTH': '>f8',
                   'STEPSIZE': '>i4',
                   'XC_RANGE': '>i4',
                   'XD_RANGE': '>i4'},
     'EXTENSION': 1,
     'KIND': 'TABLE',
     'NAME': ('_WCP', 1),
     'SHAPE': (4,)}
    >>> test_config.cleanup(old_state)

    >>> old_state = test_config.setup(url="https://jwst-serverless-mode.stsci.edu")
    >>> pprint(data_file.get_array_properties("data/x2i1559gl_wcp.fits", "1"))
    {'COLUMN_NAMES': ['OPT_ELEM',
                      'XC_RANGE',
                      'RESWIDTH',
                      'MAX_TIME_DIFF',
                      'STEPSIZE',
                      'XD_RANGE',
                      'BOX'],
     'DATA': None,
     'DATA_TYPE': {'BOX': '>i4',
                   'MAX_TIME_DIFF': '>f8',
                   'OPT_ELEM': '|S8',
                   'RESWIDTH': '>f8',
                   'STEPSIZE': '>i4',
                   'XC_RANGE': '>i4',
                   'XD_RANGE': '>i4'},
     'EXTENSION': 1,
     'KIND': 'TABLE',
     'NAME': '1',
     'SHAPE': (4,)}
    >>> test_config.cleanup(old_state)
    """

# ==================================================================================

def main():
    """Run module tests,  for now just doctests only."""
    from crds.tests import test_io, tstmod
    return tstmod(test_io)

if __name__ == "__main__":
    print(main())
<|MERGE_RESOLUTION|>--- conflicted
+++ resolved
@@ -216,7 +216,6 @@
      'SHAPE': (4,)}
     >>> test_config.cleanup(old_state)
     """
-<<<<<<< HEAD
 
 def dt_get_array_properties_extension_number1():
     """
@@ -269,8 +268,6 @@
      'SHAPE': (4,)}
     >>> test_config.cleanup(old_state)
     """
-=======
->>>>>>> 526f4deb
 
 def dt_get_array_properties_extension_number1():
     """
