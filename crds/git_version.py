--- conflicted
+++ resolved
@@ -1,14 +1,6 @@
-<<<<<<< HEAD
-__version__ = '6198b23'
-
-__full_version_info__ = '''
-branch: cmdline-submission
-sha1: 6198b23
-=======
 __version__ = 'ba9232a'
 
 __full_version_info__ = '''
 branch: master
 sha1: ba9232a
->>>>>>> c2844d96
 '''