--- conflicted
+++ resolved
@@ -412,9 +412,9 @@
         self.header = LowerCaseDict(header)   # consistent lower case values
         self.selector = selector
         self.comment = keys.pop("comment", None)
-<<<<<<< HEAD
         self.extra_keys = tuple(self.header.get("extra_keys", ()))
         self._keys = keys
+        self.path = keys.get("path", None)
 
     def validate_mapping(self):
         """Validate `self` only implementing any checks to be performed by
@@ -433,15 +433,10 @@
         sha1sum and acceptability of byte codes,  neither of which requires loading
         sub-mappings.
         """
-=======
-        self.path = keys.get("path", None)
-
->>>>>>> 29540f17
         for name in self.required_attrs:
             if name not in self.header:
                 raise crexc.MissingHeaderKeyError(
                     "Required header key " + repr(name) + " is missing.")
-<<<<<<< HEAD
         assert self.observatory in crds.ALL_OBSERVATORIES, \
             "Invalid observatory " + repr(self.obsevatory) + " in " + repr(self.filename)
         if "instrument" in self.header:
@@ -451,10 +446,6 @@
             self.from_string(str(self), self.basename, **self._keys)
         for key in self.selections:
             self.selections[key].validate()
-=======
-
-        self.extra_keys = tuple(self.header.get("extra_keys", ()))
->>>>>>> 29540f17
 
     @property
     def basename(self):
