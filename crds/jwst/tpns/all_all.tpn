--- conflicted
+++ resolved
@@ -52,22 +52,13 @@
                                         F322W2,F335M,F356W,F360M,F380M,F410M,F430M,F444W,\
                                         F460M,F480M,F560W,F770W,FLENS,FND,GR150C,\
                                         GR150R,OPAQUE,P750L,WLP4,MULTIPLE,ANY,N/A
-<<<<<<< HEAD
-                                        
-META.INSTRUMENT.GRATING     H     C    O   G140M,G235M,G395M,G140H,G235H,G395H,PRISM,MIRROR,NULL,MULTIPLE,N/A,ANY
-=======
-
 META.INSTRUMENT.GRATING     H     C    O   G140M,G235M,G395M,G140H,G235H,G395H,PRISM,MIRROR,UNKNOWN,MULTIPLE,N/A,ANY
->>>>>>> ef3f10b3
 
 META.INSTRUMENT.PUPIL      H       C   O  CLEAR,CLEARP,F090W,F115W,F140M,F150W,F158M,F162M,F164N,\
               F200W,F323N,F405N,F466N,F470N,FLAT,GDHS0,GDHS60,GR700XD,\
               GRISMC,GRISMR,GRISMV2,GRISMV3,MASKBAR,MASKIPR,MASKRND,NRM,PINHOLES,\
               WLM8,WLP8,ANY,N/A
-<<<<<<< HEAD
-=======
 
 # CORONMSK
 META.INSTRUMENT.CORONAGRAPH    H    C   O  4QPM,4QPM_1065,4QPM_1140,4QPM_1550,LYOT,LYOT_2300,\
                                            MASK210R,MASKSWB,MASK335R,MASK430R,MASKLWB,NONE,ANY,N/A
->>>>>>> ef3f10b3
